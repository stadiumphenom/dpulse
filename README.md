# DPULSE - Domain Public Data Collection Service 

<p align="center">
  <img src="https://github.com/OSINT-TECHNOLOGIES/dpulse/assets/77023667/fed8d368-7309-4aaa-a82e-2f0b277122de">
</p>

<p align="center">
<b><i>CONVENIENT, FAST AND USER-FRIENDLY COLLECTOR OF DOMAIN INFORMATION FROM OPEN SOURCES</i></b>
</p>

<p align="center">
<img alt="Static Badge" src="https://img.shields.io/badge/v1.1.1-CURRENT%20STABLE%20VERSION?style=for-the-badge&label=CURRENT%20STABLE%20VERSION&color=red"> <img alt="Static Badge" src="https://img.shields.io/badge/V1.1.2-red?style=for-the-badge&logo=f&label=CURRENT%20ROLLING%20VERSION">
<<<<<<< HEAD
<img alt="Static Badge" src="https://img.shields.io/badge/DOMAIN_OSINT-CATEGORY?style=for-the-badge&label=TOOL%20CATEGORY&color=red"> <img alt="Static Badge" src="https://img.shields.io/badge/CLI-CATEGORY?style=for-the-badge&label=interface%20type&color=red">
</p>

=======
</p>

<p align="center">
<img alt="Static Badge" src="https://img.shields.io/badge/DOMAIN_OSINT-CATEGORY?style=for-the-badge&label=TOOL%20CATEGORY&color=red"> <img alt="Static Badge" src="https://img.shields.io/badge/CLI-CATEGORY?style=for-the-badge&label=interface%20type&color=red">
</p>
>>>>>>> 8ac05383


> DPULSE was created as a research tool, and it is not intended for criminal activities. Use DPULSE only on allowed domains and for legal purposes!

> You can visit [DPULSE wiki](https://github.com/OSINT-TECHNOLOGIES/dpulse/wiki/DPULSE-WIKI) in order to get more technical information about this project

> You can visit [DPULSE roadmap](https://github.com/users/OSINT-TECHNOLOGIES/projects/1) to get more information about development process

> You can also contact the developer via e-mail: osint.technologies@gmail.com

***[Download DPULSE stable ZIP archive (with latest stable changes)](https://github.com/OSINT-TECHNOLOGIES/dpulse/archive/refs/heads/main.zip)***

***[Download DPULSE rolling ZIP archive (with latest developer commit)](https://github.com/OSINT-TECHNOLOGIES/dpulse/archive/refs/heads/rolling.zip)***


# About DPULSE

DPULSE is a software solution for conducting OSINT research in relation to a certain domain. In general, it provides you with a certain set of functions, such as:

1. ***Basic scan:*** extracts general information about domain, such as
   - WHOIS information
   - subdomains
   - e-mail addresses
   - IP addresses
   - social medias links/posts/profiles
   - SSL certificate info
   - possible vulnerabilities
   - open ports
   - CPEs, used web-technologies and so on.
   - It also can download sitemap.xml and robots.txt files from a domain, and, moreover, it can do automated Google Dorking
     
2. ***PageSearch standard scan:*** extended subdomains deep search function, which starts in addition to basic scan and which can find:
   - more e-mail addresses
   - API keys
   - exposed passwords
   - cookies
   - hidden forms of data and other web page elements
   - documents, config files, databases files (and PageSearch can download them!)
   - specified words by user in PDF files

3. ***PageSearch Sitemap inspection scan:*** sitemap links crawler which starts in addition to basic scan and which can find even more e-mails

  
Finally, DPULSE compiles all found data into an easy-to-read PDF, HTML or XLSX report by category. It also saves all information about scan in local report storage database, which can be restored later.

# How to install and run DPULSE

## _Recommended ways_

Since DPULSE repository is using Poetry* to manage dependencies, it is higly recommended to install and start DPULSE using Poetry, especially on Linux systems where a lot of Python packages which DPULSE requires are preinstalled.

_* Poetry is a tool for dependency management and packaging in Python. It can be simply installed everywhere using `pip install poetry` command, but more instructions you can find on [Poetry official documentation page](https://python-poetry.org/docs/#ci-recommendations)_

### <ins>First way (the simplest way)</ins>

Just download DPULSE using fast-access links at the top of the README:

![изображение](https://github.com/user-attachments/assets/bd1d9627-950b-40d4-91c4-6751476d7b65)

Then just unpack downloaded archive, open terminal in DPULSE root folder and use `pip install -r requirements.txt` command to install requirements. Then type `python dpulse.py` in terminal, and that's where program starts.

If `pip install -r requirements.txt` doesn't work, then just use `poetry install` command. After that, start DPULSE with `poetry run python dpulse.py`

### <ins>Second way (the most correct way)</ins>

Use this set of commands to install DPULSE stable versions:

  ```
  git clone https://github.com/OSINT-TECHNOLOGIES/dpulse
  cd dpulse
  poetry install
  ```

Use this set of commands to install DPULSE rolling versions:

  ```
  git clone --branch rolling --single-branch https://github.com/OSINT-TECHNOLOGIES/dpulse.git
  cd dpulse
  poetry install
  ```

After installation, you simply start DPULSE using `poetry run python dpulse.py`

## _Other ways_

### <ins>Third way (using pip manager)</ins>

You also can install DPULSE using pip manager. It'll install DPULSE and necessery dependencies in one command: `pip install dpulse`. Then you just locate DPULSE root folder and type `python dpulse.py` to start program.

## _Installers usage_

DPULSE has two pre-written installation scripts, both for Windows (installer.bat) and for Linux (installer.sh). You can use them to clone repository and install dependencies or only for dependencies installation. Keep in mind that installer.bat (Windows installer) requires installed Git to clone repository.

### <ins>Windows installer usage</ins>

You can start installer.bat from terminal by typing `./installer.bat` in terminal. Then you choose menu item which you want to start.

If you have problems with starting installer.bat, you should try to start it in admin terminal.

### <ins>Linux installer usage</ins>

To start installer.sh in Linux you should follow these steps in your terminal:

  ```
  sudo chmod +x installer.sh
  sudo bash installer.sh
  ```
Then you choose menu item which you want to start.

If you have problems with starting installer.sh, you should try to use `dos2unix installer.sh` or `sed -i 's/\r//' installer.sh` commands.

# DPULSE demos

### You can start DPULSE and see the main menu on the screen using one of the recommended commands in DPULSE root folder. Don't forget to install all requirements before starting DPULSE

![dpulse_start](https://github.com/user-attachments/assets/49cb476c-d9a5-4ff6-999f-afa0badf0e0d)

### After choosing first menu point, you will be able to enter target's URL and case comment, and then you will see scanning progress

![dpulse_running](https://github.com/user-attachments/assets/9a3cd8c2-3281-4d58-b12e-91ced6dbbd91)

### Finally, DPULSE will create report folder which contains case name (basically URL of target), date and time of scan. All report folders are contained in DPULSE root folder

![изображение](https://github.com/OSINT-TECHNOLOGIES/dpulse/assets/77023667/7de73250-c9b6-4373-b21e-16bbb7a63882)


# Tasks to complete before new release
- [x] Rework Google Dorking module in separate mode
<<<<<<< HEAD
- [x] Rework Google Dorks list into separate databases with different pre-configured dorks for various purposes
- [x] Allow user to create their own dorks DB
=======
- [ ] Rework Google Dorks list into separate databases with different pre-configured dorks for various purposes
- [ ] Allow user to create their own dorks DB
>>>>>>> 8ac05383
- [ ] Add separate API search mode with different free APIs
      
# DPULSE mentions in social medias

## Mention on OSINT/Infosec related websites:

### [Mention on osinttools.io](https://osinttools.io/tools/dpulse/)

## X.com mentions:

### [by @DarkWebInformer](https://x.com/DarkWebInformer/status/1787583156775759915?t=Ak1W9ddUPpDvLAkVyQG8fQ&s=19)

### [by @0xtechrock](https://x.com/0xtechrock/status/1804470459741978974?t=us1EVJEECNZdSmSe5CQjQA&s=19)

### [by @OSINTech_](https://x.com/OSINTech_/status/1805902553885888649)

### [by @cyb_detective](https://x.com/cyb_detective/status/1821337404763959487?t=vbyRUeXM2C6gf47l7XvJnQ&s=19)

### [by @DailyOsint](https://x.com/DailyOsint/status/1823013991951523997?t=Fr-oDCZ2pFmFJpUT3BKl5A&s=19)

### [by @UndeadSec](https://x.com/UndeadSec/status/1827692406797689032)

## Facebook mentions:

### [by Inteligência Cibernética](https://www.facebook.com/osintbrasil/posts/pfbid037ibycZcBWe2MjtV4HiWvRWxyKei8TJ5Ycfxai4TDNHXuwrYkDGuyjDsPow8WUNbyl)

### [by Suboxone hackers society](https://www.facebook.com/groups/1277175496530786/posts/1578570389724627/)

## LinkedIn mentions:

### [by Maory Schroder](https://fr.linkedin.com/posts/maory-schroder_osint-cybers%C3%A9curit%C3%A9-pentest-activity-7227562302009491456-sXoZ?trk=public_profile)

### [by Maxim Marshak](https://www.linkedin.com/pulse/bormaxi8080-osint-timeline-64-27062024-maxim-marshak-jojbf)

### [by DailyOSINT](https://www.linkedin.com/posts/daily-osint_osint-reconnaissance-infosec-activity-7228779678096850946-H-zC)

### [by 7HacX](https://www.linkedin.com/posts/7hacx_domain-osint-whois-activity-7228763157912002560-26Wc)

## Telegram mentions:

### [by Cyber Detective](https://t.me/cybdetective/2706)

### [by Hackers Factory](https://t.me/dilagrafie/3673)

### [by C.I.T Security](https://t.me/citsecurity/8578)

### [by Adityaa_oky](https://t.me/adityaa_oky/960)

### [by Реальний OSINT](https://t.me/realOSINT/462)




<|MERGE_RESOLUTION|>--- conflicted
+++ resolved
@@ -10,17 +10,11 @@
 
 <p align="center">
 <img alt="Static Badge" src="https://img.shields.io/badge/v1.1.1-CURRENT%20STABLE%20VERSION?style=for-the-badge&label=CURRENT%20STABLE%20VERSION&color=red"> <img alt="Static Badge" src="https://img.shields.io/badge/V1.1.2-red?style=for-the-badge&logo=f&label=CURRENT%20ROLLING%20VERSION">
-<<<<<<< HEAD
+</p>
+
+<p align="center">
 <img alt="Static Badge" src="https://img.shields.io/badge/DOMAIN_OSINT-CATEGORY?style=for-the-badge&label=TOOL%20CATEGORY&color=red"> <img alt="Static Badge" src="https://img.shields.io/badge/CLI-CATEGORY?style=for-the-badge&label=interface%20type&color=red">
 </p>
-
-=======
-</p>
-
-<p align="center">
-<img alt="Static Badge" src="https://img.shields.io/badge/DOMAIN_OSINT-CATEGORY?style=for-the-badge&label=TOOL%20CATEGORY&color=red"> <img alt="Static Badge" src="https://img.shields.io/badge/CLI-CATEGORY?style=for-the-badge&label=interface%20type&color=red">
-</p>
->>>>>>> 8ac05383
 
 
 > DPULSE was created as a research tool, and it is not intended for criminal activities. Use DPULSE only on allowed domains and for legal purposes!
@@ -149,13 +143,8 @@
 
 # Tasks to complete before new release
 - [x] Rework Google Dorking module in separate mode
-<<<<<<< HEAD
 - [x] Rework Google Dorks list into separate databases with different pre-configured dorks for various purposes
 - [x] Allow user to create their own dorks DB
-=======
-- [ ] Rework Google Dorks list into separate databases with different pre-configured dorks for various purposes
-- [ ] Allow user to create their own dorks DB
->>>>>>> 8ac05383
 - [ ] Add separate API search mode with different free APIs
       
 # DPULSE mentions in social medias
