--- conflicted
+++ resolved
@@ -170,14 +170,9 @@
 
 # Tasks to complete before new release
 - [ ] CLI rework (more fancy and user-friendly)
-<<<<<<< HEAD
-- [ ] Report storage database rework (more information to store, 
+- [ ] Report storage database rework (more information to store)
 - [ ] HTML report rework (modern style and look; functionality expansion)
-=======
-- [ ] Report storage database rework
-- [ ] HTML report rework 
->>>>>>> ffd24450
-      
+
 # DPULSE mentions in social medias
 
 ## Honorable mentions:
