import sys
from config_processing import read_config
from rich.panel import Panel
from rich.table import Table
from rich.layout import Layout
from rich.text import Text
from rich.prompt import Prompt
from rich.progress import Progress, SpinnerColumn, TextColumn
from rich import box

try:
    from colorama import Fore, Back, Style
    from pyfiglet import Figlet
    from rich.console import Console
except ImportError as e:
    print(Fore.RED + "Import error appeared. Reason: {}".format(e) + Style.RESET_ALL)
    sys.exit()


class Menu:
    def __init__(self):
        self.console = Console()

    def welcome_menu(self):
        config_values = read_config()
        preview_style = (config_values['preview_color']).lower()
        wm_font = (config_values['wm_font']).lower()
        fig = Figlet(font=wm_font)
        print('\n')
<<<<<<< HEAD
        combined_panel = Panel(
            Text.assemble(
                (fig.renderText('DPULSE'), preview_style),
                ("\n", ""),
                ("DPULSE-CLI - v1.3.2 rolling - OSINT-TECHNOLOGIES\n\n", "magenta bold"),
                ("Visit our pages:\n", "white"),
                ("GitHub: ", "white"), ("https://github.com/OSINT-TECHNOLOGIES\n", "blue underline"),
                ("PyPi: ", "white"), ("https://pypi.org/project/dpulse/\n", "blue underline"),
                ("Docs: ", "white"), ("https://dpulse.readthedocs.io", "blue underline")
            ),
            title="Current version info",
            box=box.ROUNDED,
            border_style="magenta"
        )

        self.console.print(combined_panel)
=======
        self.console.print(fig.renderText('DPULSE'), style=preview_style)
        print(Fore.MAGENTA + Style.BRIGHT + '[DPULSE-CLI] - [v1.3.1 stable] - [OSINT-TECHNOLOGIES]\n' + Style.RESET_ALL)
        print(Fore.MAGENTA + Style.BRIGHT + '[Visit our pages]\nGitHub repository: https://github.com/OSINT-TECHNOLOGIES\nPyPi page: https://pypi.org/project/dpulse/\nDocumentation: https://dpulse.readthedocs.io' + Style.RESET_ALL)
>>>>>>> 1833baad

    def print_main_menu(self):
        table = Table(
            show_header=False,
            box=box.ROUNDED,
            border_style="magenta",
            show_edge=False
        )

        table.add_column("Option", style="cyan", justify="right")
        table.add_column("Description", style="white")
        table.add_row("1.", "Target selection & scanning")
        table.add_row("2.", "General settings")
        table.add_row("3.", "Dorking module manager")
        table.add_row("4.", "Report storage DB manager")
        table.add_row("5.", "API modules manager")
        table.add_row("6.", "Help (browser will be opened!)")
        table.add_row("7.", "[red]Exit DPULSE[/red]")

        menu_panel = Panel(
            table,
            title="[white on magenta]MAIN MENU[/white on magenta]",
            border_style="magenta"
        )

        self.console.print("\n")
        self.console.print(menu_panel)

    def print_settings_menu(self):
        table = Table(
            show_header=False,
            box=box.ROUNDED,
            border_style="magenta",
            show_edge=False
        )

        table.add_column("Option", style="cyan", justify="right")
        table.add_column("Description", style="white")

        table.add_row("1.", "Print current config file")
        table.add_row("2.", "Edit config file")
        table.add_row("3.", "Clear journal content")
        table.add_row("4.", "[red]Return to main menu[/red]")

        menu_panel = Panel(
            table,
            title="[white on magenta]SETTINGS MENU[/white on magenta]",
            border_style="magenta"
        )

        self.console.print("\n")
        self.console.print(menu_panel)

    def print_db_menu(self):
        table = Table(
            show_header=False,
            box=box.ROUNDED,
            border_style="magenta",
            show_edge=False
        )

        table.add_column("Option", style="cyan", justify="right")
        table.add_column("Description", style="white")

        table.add_row("1.", "Show database content")
        table.add_row("2.", "Recreate report from database")
        table.add_row("3.", "[red]Return to main menu[/red]")

        menu_panel = Panel(
            table,
            title="[white on magenta]REPORTS DATABASE MANAGER[/white on magenta]",
            border_style="magenta"
        )

        self.console.print("\n")
        self.console.print(menu_panel)

    def dorking_db_manager(self):
        table = Table(
            show_header=False,
            box=box.ROUNDED,
            border_style="magenta",
            show_edge=False
        )

        table.add_column("Option", style="cyan", justify="right")
        table.add_column("Description", style="white")

        table.add_row("1.", "Generate custom Dorking DB")
        table.add_row("2.", "[red]Return to main menu[/red]")

        menu_panel = Panel(
            table,
            title="[white on magenta]DORKING DB MANAGER[/white on magenta]",
            border_style="magenta"
        )

        self.console.print("\n")
        self.console.print(menu_panel)

    def api_manager(self):
        table = Table(
            show_header=False,
            box=box.ROUNDED,
            border_style="magenta",
            show_edge=False
        )

        table.add_column("Option", style="cyan", justify="right")
        table.add_column("Description", style="white")

        table.add_row("1.", "Add API key")
        table.add_row("2.", "Restore reference API Keys DB")
        table.add_row("3.", "[red]Return to main menu[/red]")

        menu_panel = Panel(
            table,
            title="[white on magenta]API KEYS DB MANAGER[/white on magenta]",
            border_style="magenta"
        )

        self.console.print("\n")
        self.console.print(menu_panel)


def print_prescan_summary(short_domain, report_filetype, pagesearch_ui_mark, dorking_ui_mark, used_api_ui, case_comment, snapshotting_ui_mark):
    table = Table(
        show_header=False,
        box=box.ROUNDED,
        border_style="magenta"
    )

    table.add_column("Parameter", style="green")
    table.add_column("Value", style="cyan bold")

    table.add_row("Determined target:", short_domain)
    table.add_row("Report type:", report_filetype.lower())
    table.add_row("PageSearch conduction:", pagesearch_ui_mark)
    table.add_row("Dorking conduction:", dorking_ui_mark)
    table.add_row("APIs scan:", used_api_ui)
    table.add_row("Snapshotting conduction:", snapshotting_ui_mark)
    table.add_row("Case comment:", case_comment)

    summary_panel = Panel(
        table,
        title="[magenta]PRE-SCAN SUMMARY[/magenta]",
        border_style="magenta"
    )

    Console().print("\n")
    Console().print(summary_panel)

def print_api_db_msg():
    print(Fore.GREEN + "\nYou've entered custom Dorking DB generator!\n" + Style.RESET_ALL)
    print(Fore.GREEN + "Remember some rules in order to successfully create your custom Dorking DB:" + Style.RESET_ALL)
    print(Fore.GREEN + "[1] - dork_id variable must be unique, starting with 1 and then +1 every new dork" + Style.RESET_ALL)
    print(Fore.GREEN + "[2] - When it comes to define domain in dork, put {} in it\n" + Style.RESET_ALL)
    print(Fore.GREEN + "Examples: related:{}, site:{} inurl:login and so on\n" + Style.RESET_ALL)

def print_ps_cli_report(subdomains_list,  accessible_subdomains, ps_emails_return, files_counter, cookies_counter, api_keys_counter, website_elements_counter, exposed_passwords_counter):
    if len(subdomains_list) == 0:
        print(Fore.GREEN + "\nDuring subdomains analysis:\n[+] Total " + Fore.LIGHTRED_EX + Style.BRIGHT + f"{len(subdomains_list)}" + Style.RESET_ALL + Fore.GREEN + " subdomains were checked" + Style.RESET_ALL)
    else:
        print(Fore.GREEN + "\nDuring subdomains analysis:\n[+] Total " + Fore.LIGHTCYAN_EX + Style.BRIGHT + f"{len(subdomains_list)}" + Style.RESET_ALL + Fore.GREEN + " subdomains were checked" + Style.RESET_ALL)
    if accessible_subdomains == 0:
        print(Fore.GREEN + "[+] Among them " + Fore.LIGHTRED_EX + Style.BRIGHT + f"{accessible_subdomains}" + Style.RESET_ALL + Fore.GREEN + " subdomains were accessible" + Style.RESET_ALL)
    else:
        print(Fore.GREEN + "[+] Among them " + Fore.LIGHTCYAN_EX + Style.BRIGHT + f"{accessible_subdomains}" + Style.RESET_ALL + Fore.GREEN + " subdomains were accessible" + Style.RESET_ALL)
    if len(ps_emails_return) == 0:
        print(Fore.GREEN + "[+] In result, " + Fore.LIGHTRED_EX + Style.BRIGHT + f"{len(ps_emails_return)}" + Style.RESET_ALL + Fore.GREEN + " unique e-mail addresses were found" + Style.RESET_ALL)
    else:
        print(Fore.GREEN + "[+] In result, " + Fore.LIGHTCYAN_EX + Style.BRIGHT + f"{len(ps_emails_return)}" + Style.RESET_ALL + Fore.GREEN + " unique e-mail addresses were found" + Style.RESET_ALL)
    if files_counter == 0:
        print(Fore.GREEN + "[+] Also, " + Fore.LIGHTRED_EX + Style.BRIGHT + f"{files_counter}" + Style.RESET_ALL + Fore.GREEN + " files were extracted" + Style.RESET_ALL)
    else:
        print(Fore.GREEN + "[+] Also, " + Fore.LIGHTCYAN_EX + Style.BRIGHT + f"{files_counter}" + Style.RESET_ALL + Fore.GREEN + " files were extracted" + Style.RESET_ALL)
    if cookies_counter == 0:
        print(Fore.GREEN + "[+] Found " + Fore.LIGHTRED_EX + Style.BRIGHT + f"{cookies_counter}" + Style.RESET_ALL + Fore.GREEN + " cookies with values" + Style.RESET_ALL)
    else:
        print(Fore.GREEN + "[+] Found " + Fore.LIGHTCYAN_EX + Style.BRIGHT + f"{cookies_counter}" + Style.RESET_ALL + Fore.GREEN + " cookies with values" + Style.RESET_ALL)
    if api_keys_counter == 0:
        print(Fore.GREEN + "[+] Found " + Fore.LIGHTRED_EX + Style.BRIGHT + f"{api_keys_counter}" + Style.RESET_ALL + Fore.GREEN + " API keys" + Style.RESET_ALL)
    else:
        print(Fore.GREEN + "[+] Found " + Fore.LIGHTCYAN_EX + Style.BRIGHT + f"{api_keys_counter}" + Style.RESET_ALL + Fore.GREEN + " API keys" + Style.RESET_ALL)
    if website_elements_counter == 0:
        print(Fore.GREEN + "[+] Found " + Fore.LIGHTRED_EX + Style.BRIGHT + f"{website_elements_counter}" + Style.RESET_ALL + Fore.GREEN + " different web page elements" + Style.RESET_ALL)
    else:
        print(Fore.GREEN + "[+] Found " + Fore.LIGHTCYAN_EX + Style.BRIGHT + f"{website_elements_counter}" + Style.RESET_ALL + Fore.GREEN + " different web page elements" + Style.RESET_ALL)
    if exposed_passwords_counter == 0:
        print(Fore.GREEN + "[+] Found " + Fore.LIGHTRED_EX + Style.BRIGHT + f"{exposed_passwords_counter}" + Style.RESET_ALL + Fore.GREEN + " exposed passwords" + Style.RESET_ALL)
    else:
        print(Fore.GREEN + "[+] Found " + Fore.LIGHTCYAN_EX + Style.BRIGHT + f"{exposed_passwords_counter}" + Style.RESET_ALL + Fore.GREEN + " exposed passwords" + Style.RESET_ALL)<|MERGE_RESOLUTION|>--- conflicted
+++ resolved
@@ -27,12 +27,11 @@
         wm_font = (config_values['wm_font']).lower()
         fig = Figlet(font=wm_font)
         print('\n')
-<<<<<<< HEAD
         combined_panel = Panel(
             Text.assemble(
                 (fig.renderText('DPULSE'), preview_style),
                 ("\n", ""),
-                ("DPULSE-CLI - v1.3.2 rolling - OSINT-TECHNOLOGIES\n\n", "magenta bold"),
+                ("DPULSE-CLI - v1.3.2 stable - OSINT-TECHNOLOGIES\n\n", "magenta bold"),
                 ("Visit our pages:\n", "white"),
                 ("GitHub: ", "white"), ("https://github.com/OSINT-TECHNOLOGIES\n", "blue underline"),
                 ("PyPi: ", "white"), ("https://pypi.org/project/dpulse/\n", "blue underline"),
@@ -44,11 +43,6 @@
         )
 
         self.console.print(combined_panel)
-=======
-        self.console.print(fig.renderText('DPULSE'), style=preview_style)
-        print(Fore.MAGENTA + Style.BRIGHT + '[DPULSE-CLI] - [v1.3.1 stable] - [OSINT-TECHNOLOGIES]\n' + Style.RESET_ALL)
-        print(Fore.MAGENTA + Style.BRIGHT + '[Visit our pages]\nGitHub repository: https://github.com/OSINT-TECHNOLOGIES\nPyPi page: https://pypi.org/project/dpulse/\nDocumentation: https://dpulse.readthedocs.io' + Style.RESET_ALL)
->>>>>>> 1833baad
 
     def print_main_menu(self):
         table = Table(
